import numpy as np
import pytest

<<<<<<< HEAD
from stable_baselines3 import A2C, DQN, PPO, SAC, TD3, TQC
=======
from stable_baselines3 import A2C, DDPG, DQN, PPO, SAC, TD3
>>>>>>> dbe8cfce
from stable_baselines3.common.noise import NormalActionNoise, OrnsteinUhlenbeckActionNoise

normal_action_noise = NormalActionNoise(np.zeros(1), 0.1 * np.ones(1))


<<<<<<< HEAD
@pytest.mark.parametrize("action_noise", [normal_action_noise, OrnsteinUhlenbeckActionNoise(np.zeros(1), 0.1 * np.ones(1))])
def test_td3(action_noise):
    model = TD3(
=======
@pytest.mark.parametrize("model_class", [TD3, DDPG])
@pytest.mark.parametrize("action_noise", [normal_action_noise, OrnsteinUhlenbeckActionNoise(np.zeros(1), 0.1 * np.ones(1))])
def test_deterministic_pg(model_class, action_noise):
    """
    Test for DDPG and variants (TD3).
    """
    model = model_class(
>>>>>>> dbe8cfce
        "MlpPolicy",
        "Pendulum-v0",
        policy_kwargs=dict(net_arch=[64, 64]),
        learning_starts=100,
        verbose=1,
        create_eval_env=True,
        action_noise=action_noise,
    )
    model.learn(total_timesteps=1000, eval_freq=500)


@pytest.mark.parametrize("env_id", ["CartPole-v1", "Pendulum-v0"])
def test_a2c(env_id):
    model = A2C("MlpPolicy", env_id, seed=0, policy_kwargs=dict(net_arch=[16]), verbose=1, create_eval_env=True)
    model.learn(total_timesteps=1000, eval_freq=500)


@pytest.mark.parametrize("env_id", ["CartPole-v1", "Pendulum-v0"])
@pytest.mark.parametrize("clip_range_vf", [None, 0.2, -0.2])
def test_ppo(env_id, clip_range_vf):
    if clip_range_vf is not None and clip_range_vf < 0:
        # Should throw an error
        with pytest.raises(AssertionError):
            model = PPO(
                "MlpPolicy",
                env_id,
                seed=0,
                policy_kwargs=dict(net_arch=[16]),
                verbose=1,
                create_eval_env=True,
                clip_range_vf=clip_range_vf,
            )
    else:
        model = PPO(
            "MlpPolicy",
            env_id,
            seed=0,
            policy_kwargs=dict(net_arch=[16]),
            verbose=1,
            create_eval_env=True,
            clip_range_vf=clip_range_vf,
        )
        model.learn(total_timesteps=1000, eval_freq=500)


@pytest.mark.parametrize("ent_coef", ["auto", 0.01, "auto_0.01"])
def test_sac(ent_coef):
    model = SAC(
        "MlpPolicy",
        "Pendulum-v0",
        policy_kwargs=dict(net_arch=[64, 64]),
        learning_starts=100,
        verbose=1,
        create_eval_env=True,
        ent_coef=ent_coef,
        action_noise=NormalActionNoise(np.zeros(1), np.zeros(1)),
    )
<<<<<<< HEAD
    model.learn(total_timesteps=1000, eval_freq=500)


def test_tqc():
    model = TQC(
        "MlpPolicy",
        "Pendulum-v0",
        policy_kwargs=dict(net_arch=[64, 64]),
        learning_starts=100,
        verbose=1,
        create_eval_env=True,
        action_noise=NormalActionNoise(np.zeros(1), np.zeros(1)),
    )
=======
>>>>>>> dbe8cfce
    model.learn(total_timesteps=1000, eval_freq=500)


@pytest.mark.parametrize("n_critics", [1, 3])
def test_n_critics(n_critics):
    # Test SAC with different number of critics, for TD3, n_critics=1 corresponds to DDPG
    model = SAC(
        "MlpPolicy", "Pendulum-v0", policy_kwargs=dict(net_arch=[64, 64], n_critics=n_critics), learning_starts=100, verbose=1
    )
    model.learn(total_timesteps=1000)


def test_dqn():
    model = DQN(
        "MlpPolicy",
        "CartPole-v1",
        policy_kwargs=dict(net_arch=[64, 64]),
        learning_starts=500,
        buffer_size=500,
        learning_rate=3e-4,
        verbose=1,
        create_eval_env=True,
    )
    model.learn(total_timesteps=1000, eval_freq=500)<|MERGE_RESOLUTION|>--- conflicted
+++ resolved
@@ -1,21 +1,12 @@
 import numpy as np
 import pytest
 
-<<<<<<< HEAD
-from stable_baselines3 import A2C, DQN, PPO, SAC, TD3, TQC
-=======
-from stable_baselines3 import A2C, DDPG, DQN, PPO, SAC, TD3
->>>>>>> dbe8cfce
+from stable_baselines3 import A2C, DDPG, DQN, PPO, SAC, TD3, TQC
 from stable_baselines3.common.noise import NormalActionNoise, OrnsteinUhlenbeckActionNoise
 
 normal_action_noise = NormalActionNoise(np.zeros(1), 0.1 * np.ones(1))
 
 
-<<<<<<< HEAD
-@pytest.mark.parametrize("action_noise", [normal_action_noise, OrnsteinUhlenbeckActionNoise(np.zeros(1), 0.1 * np.ones(1))])
-def test_td3(action_noise):
-    model = TD3(
-=======
 @pytest.mark.parametrize("model_class", [TD3, DDPG])
 @pytest.mark.parametrize("action_noise", [normal_action_noise, OrnsteinUhlenbeckActionNoise(np.zeros(1), 0.1 * np.ones(1))])
 def test_deterministic_pg(model_class, action_noise):
@@ -23,7 +14,6 @@
     Test for DDPG and variants (TD3).
     """
     model = model_class(
->>>>>>> dbe8cfce
         "MlpPolicy",
         "Pendulum-v0",
         policy_kwargs=dict(net_arch=[64, 64]),
@@ -81,22 +71,6 @@
         ent_coef=ent_coef,
         action_noise=NormalActionNoise(np.zeros(1), np.zeros(1)),
     )
-<<<<<<< HEAD
-    model.learn(total_timesteps=1000, eval_freq=500)
-
-
-def test_tqc():
-    model = TQC(
-        "MlpPolicy",
-        "Pendulum-v0",
-        policy_kwargs=dict(net_arch=[64, 64]),
-        learning_starts=100,
-        verbose=1,
-        create_eval_env=True,
-        action_noise=NormalActionNoise(np.zeros(1), np.zeros(1)),
-    )
-=======
->>>>>>> dbe8cfce
     model.learn(total_timesteps=1000, eval_freq=500)
 
 
