--- conflicted
+++ resolved
@@ -327,11 +327,7 @@
         self.returns = self.advantages + self.values
 
     def add(
-<<<<<<< HEAD
-        self, obs: np.ndarray, action: np.ndarray, reward: np.ndarray, done: np.ndarray, value: th.Tensor, log_prob: th.Tensor,
-=======
         self, obs: np.ndarray, action: np.ndarray, reward: np.ndarray, done: np.ndarray, value: th.Tensor, log_prob: th.Tensor
->>>>>>> 23afedb2
     ) -> None:
         """
         :param obs: (np.ndarray) Observation
@@ -384,7 +380,6 @@
             self.advantages[batch_inds].flatten(),
             self.returns[batch_inds].flatten(),
         )
-<<<<<<< HEAD
         return RolloutBufferSamples(*tuple(map(self.to_torch, data)))
 
 
@@ -482,7 +477,4 @@
         dones = 1.0 - (not_dones[np.arange(len(batch_inds)), increments]).reshape(len(batch_inds), 1)
 
         data = (obs, actions, next_obs, dones, rewards)
-        return ReplayBufferSamples(*tuple(map(self.to_torch, data)))
-=======
-        return RolloutBufferSamples(*tuple(map(self.to_torch, data)))
->>>>>>> 23afedb2
+        return ReplayBufferSamples(*tuple(map(self.to_torch, data)))